--- conflicted
+++ resolved
@@ -281,14 +281,9 @@
                     name="title"
                     value={formData.title}
                     onChange={handleInputChange}
-<<<<<<< HEAD
-                    className={`block w-full px-3 py-2 text-gray-500 border rounded-md shadow-sm focus:outline-none focus:ring-blue-500 focus:border-blue-500 ${
-                      errors.title ? 'border-red-300' : 'border-gray-300'
-=======
-                    className={`block w-full px-3 py-2 border rounded-md shadow-sm focus:outline-none focus:ring-blue-500 focus:border-blue-500 transition-all duration-300 ${
+                    className={`block w-full px-3 py-2 text-gray-500 border rounded-md shadow-sm focus:outline-none focus:ring-blue-500 focus:border-blue-500 transition-all duration-300 ${
                       errors.title ? 'border-red-300' : 
                       autoFilledFields.has('title') ? 'border-green-400 bg-green-50' : 'border-gray-300'
->>>>>>> 9ff87d83
                     }`}
                     placeholder="Enter expense title"
                   />
@@ -310,14 +305,9 @@
                     onChange={handleInputChange}
                     step="0.01"
                     min="0"
-<<<<<<< HEAD
-                    className={`block w-full px-3 py-2 text-gray-500 border rounded-md shadow-sm focus:outline-none focus:ring-blue-500 focus:border-blue-500 ${
-                      errors.amount ? 'border-red-300' : 'border-gray-300'
-=======
-                    className={`block w-full px-3 py-2 border rounded-md shadow-sm focus:outline-none focus:ring-blue-500 focus:border-blue-500 transition-all duration-300 ${
+                    className={`block w-full px-3 py-2 text-gray-500 border rounded-md shadow-sm focus:outline-none focus:ring-blue-500 focus:border-blue-500 transition-all duration-300 ${
                       errors.amount ? 'border-red-300' : 
                       autoFilledFields.has('amount') ? 'border-green-400 bg-green-50' : 'border-gray-300'
->>>>>>> 9ff87d83
                     }`}
                     placeholder="Enter amount"
                   />
@@ -335,13 +325,9 @@
                   name="currency"
                   value={formData.currency.code}
                   onChange={handleCurrencyChange}
-<<<<<<< HEAD
-                  className="mt-1 block w-full px-3 py-2 text-gray-500 border border-gray-300 rounded-md shadow-sm focus:outline-none focus:ring-blue-500 focus:border-blue-500"
-=======
-                  className={`mt-1 block w-full px-3 py-2 border rounded-md shadow-sm focus:outline-none focus:ring-blue-500 focus:border-blue-500 transition-all duration-300 ${
+                  className={`mt-1 block w-full px-3 py-2 text-gray-500 border rounded-md shadow-sm focus:outline-none focus:ring-blue-500 focus:border-blue-500 transition-all duration-300 ${
                     autoFilledFields.has('currency') ? 'border-green-400 bg-green-50' : 'border-gray-300'
                   }`}
->>>>>>> 9ff87d83
                 >
                   {currencies.map((currency) => (
                     <option key={currency} value={currency}>
@@ -361,14 +347,9 @@
                     name="category"
                     value={formData.category}
                     onChange={handleInputChange}
-<<<<<<< HEAD
-                    className={`block w-full px-3 py-2 text-gray-500 border rounded-md shadow-sm focus:outline-none focus:ring-blue-500 focus:border-blue-500 ${
-                      errors.category ? 'border-red-300' : 'border-gray-300'
-=======
-                    className={`block w-full px-3 py-2 border rounded-md shadow-sm focus:outline-none focus:ring-blue-500 focus:border-blue-500 transition-all duration-300 ${
+                    className={`block w-full px-3 py-2 border text-gray-500 rounded-md shadow-sm focus:outline-none focus:ring-blue-500 focus:border-blue-500 transition-all duration-300 ${
                       errors.category ? 'border-red-300' : 
                       autoFilledFields.has('category') ? 'border-green-400 bg-green-50' : 'border-gray-300'
->>>>>>> 9ff87d83
                     }`}
                   >
                     <option value="">Select a category</option>
@@ -394,14 +375,9 @@
                     name="date"
                     value={formData.date}
                     onChange={handleInputChange}
-<<<<<<< HEAD
-                    className={`block w-full px-3 py-2 text-gray-500 border rounded-md shadow-sm focus:outline-none focus:ring-blue-500 focus:border-blue-500 ${
-                      errors.date ? 'border-red-300' : 'border-gray-300'
-=======
-                    className={`block w-full px-3 py-2 border rounded-md shadow-sm focus:outline-none focus:ring-blue-500 focus:border-blue-500 transition-all duration-300 ${
+                    className={`block w-full px-3 py-2 border text-gray-500 rounded-md shadow-sm focus:outline-none focus:ring-blue-500 focus:border-blue-500 transition-all duration-300 ${
                       errors.date ? 'border-red-300' : 
                       autoFilledFields.has('date') ? 'border-green-400 bg-green-50' : 'border-gray-300'
->>>>>>> 9ff87d83
                     }`}
                   />
                   <FiCalendar className="absolute right-3 top-2.5 h-5 w-5 text-gray-400 pointer-events-none" />
@@ -419,13 +395,9 @@
                   rows={3}
                   value={formData.description}
                   onChange={handleInputChange}
-<<<<<<< HEAD
-                  className="mt-1 block w-full px-3 py-2 text-gray-500 border border-gray-300 rounded-md shadow-sm focus:outline-none focus:ring-blue-500 focus:border-blue-500"
-=======
-                  className={`mt-1 block w-full px-3 py-2 border rounded-md shadow-sm focus:outline-none focus:ring-blue-500 focus:border-blue-500 transition-all duration-300 ${
+                  className={`mt-1 block w-full px-3 py-2 text-gray-500 border rounded-md shadow-sm focus:outline-none focus:ring-blue-500 focus:border-blue-500 transition-all duration-300 ${
                     autoFilledFields.has('description') ? 'border-green-400 bg-green-50' : 'border-gray-300'
                   }`}
->>>>>>> 9ff87d83
                   placeholder="Enter expense description"
                 />
               </div>
@@ -440,13 +412,9 @@
                   name="tags"
                   value={formData.tags.join(', ')}
                   onChange={handleTagsChange}
-<<<<<<< HEAD
-                  className="mt-1 block w-full px-3 py-2 text-gray-500 border border-gray-300 rounded-md shadow-sm focus:outline-none focus:ring-blue-500 focus:border-blue-500"
-=======
-                  className={`mt-1 block w-full px-3 py-2 border rounded-md shadow-sm focus:outline-none focus:ring-blue-500 focus:border-blue-500 transition-all duration-300 ${
+                  className={`mt-1 block w-full px-3 py-2 text-gray-500 border rounded-md shadow-sm focus:outline-none focus:ring-blue-500 focus:border-blue-500 transition-all duration-300 ${
                     autoFilledFields.has('tags') ? 'border-green-400 bg-green-50' : 'border-gray-300'
                   }`}
->>>>>>> 9ff87d83
                   placeholder="Enter tags separated by commas"
                 />
                 <p className="mt-1 text-sm text-gray-500">Separate multiple tags with commas</p>
@@ -462,13 +430,9 @@
                   rows={1}
                   value={formData.notes}
                   onChange={handleInputChange}
-<<<<<<< HEAD
-                  className="mt-1 block w-full px-3 py-2 text-gray-500 border border-gray-300 rounded-md shadow-sm focus:outline-none focus:ring-blue-500 focus:border-blue-500"
-=======
-                  className={`mt-1 block w-full px-3 py-2 border rounded-md shadow-sm focus:outline-none focus:ring-blue-500 focus:border-blue-500 transition-all duration-300 ${
+                  className={`mt-1 block w-full px-3 py-2 text-gray-500 border rounded-md shadow-sm focus:outline-none focus:ring-blue-500 focus:border-blue-500 transition-all duration-300 ${
                     autoFilledFields.has('notes') ? 'border-green-400 bg-green-50' : 'border-gray-300'
                   }`}
->>>>>>> 9ff87d83
                   placeholder="Additional notes"
                 />
               </div>
