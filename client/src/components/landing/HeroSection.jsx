import React from 'react';
import { motion } from 'framer-motion';
import { Play, ArrowRight, CheckCircle, TrendingUp, Users, Shield } from 'lucide-react';
import { Link } from 'react-router-dom';

const HeroSection = () => {
  const containerVariants = {
    hidden: { opacity: 0 },
    visible: {
      opacity: 1,
      transition: {
        staggerChildren: 0.2,
        delayChildren: 0.3
      }
    }
  };

  const itemVariants = {
    hidden: { opacity: 0, y: 30 },
    visible: {
      opacity: 1,
      y: 0,
      transition: { duration: 0.6, ease: "easeOut" }
    }
  };

  const floatingVariants = {
    animate: {
      y: [-10, 10, -10],
      transition: {
        duration: 6,
        repeat: Infinity,
        ease: "easeInOut"
      }
    }
  };

  return (
    <section className="relative min-h-screen flex items-center justify-center pt-20 pb-16 px-4 sm:px-6 lg:px-8">
      <div className="max-w-7xl mx-auto">
        <motion.div
          variants={containerVariants}
          initial="hidden"
          animate="visible"
          className="grid lg:grid-cols-2 gap-12 lg:gap-16 items-center"
        >
          {/* Left Content */}
          <div className="text-center lg:text-left max-w-2xl mx-auto lg:mx-0 mb-12 lg:mt-10">
            <motion.h1
              variants={itemVariants}
              className="text-4xl sm:text-5xl lg:text-6xl xl:text-7xl font-bold font-poppins leading-tight mb-6"
            >
              Smarter Expense
              <br />
              <span className="gradient-text">Management</span>
              <br />
              for Modern Teams
            </motion.h1>

            <motion.p
              variants={itemVariants}
              className="text-lg sm:text-xl text-gray-300 mb-8 max-w-2xl mx-auto lg:mx-0 leading-relaxed"
            >
              Streamline approvals, automate reimbursements, and stay audit-ready — all in one flow. 
              Transform your expense workflow with AI-powered OCR and multi-level approvals.
            </motion.p>

            <motion.div
              variants={itemVariants}
              className="flex flex-col sm:flex-row gap-4 mb-8 justify-center lg:justify-start"
            >
              <Link to="/register">
                <motion.button
                  whileHover={{ scale: 1.05, boxShadow: '0 0 30px rgba(108, 99, 255, 0.5)' }}
                  whileTap={{ scale: 0.95 }}
                  className="bg-gradient-to-r from-[#6C63FF] to-[#B983FF] text-white px-8 py-4 rounded-xl font-semibold text-lg flex items-center justify-center space-x-2 glow-purple-lg transition-all duration-300"
                >
                  <span>Try Free</span>
                  <ArrowRight className="w-5 h-5" />
                </motion.button>
              </Link>
              
              <motion.button
                whileHover={{ scale: 1.05 }}
                whileTap={{ scale: 0.95 }}
                className="glass-card text-white px-8 py-4 rounded-xl font-semibold text-lg flex items-center justify-center space-x-2 hover:bg-white/20 transition-all duration-300"
              >
                <Play className="w-5 h-5" />
                <span>Watch Demo</span>
              </motion.button>
            </motion.div>

            <motion.div
              variants={itemVariants}
              className="flex items-center justify-center lg:justify-start space-x-6 text-sm text-gray-400"
            >
              <div className="flex items-center space-x-2">
                <CheckCircle className="w-4 h-4 text-green-400" />
                <span>No credit card required</span>
              </div>
              <div className="flex items-center space-x-2">
                <CheckCircle className="w-4 h-4 text-green-400" />
                <span>14-day free trial</span>
              </div>
            </motion.div>
          </div>

          {/* Right Content - Dashboard Mockup */}
          <div className="relative">
            <motion.div
              variants={floatingVariants}
              animate="animate"
              className="relative"
            >
              {/* Main Dashboard Card */}
              <motion.div
                variants={itemVariants}
                className="glass-card rounded-2xl p-6 glow-purple"
              >
                <div className="flex items-center justify-between mb-4">
                  <h3 className="text-lg font-semibold">Expense Dashboard</h3>
                  <div className="flex space-x-2">
                    <div className="w-3 h-3 bg-red-400 rounded-full"></div>
                    <div className="w-3 h-3 bg-yellow-400 rounded-full"></div>
                    <div className="w-3 h-3 bg-green-400 rounded-full"></div>
                  </div>
                </div>
                
                <div className="space-y-4">
                  <div className="flex items-center justify-between p-3 bg-white/5 rounded-lg">
                    <div className="flex items-center space-x-3">
                      <div className="w-8 h-8 bg-gradient-to-r from-[#6C63FF] to-[#B983FF] rounded-lg flex items-center justify-center">
                        <TrendingUp className="w-4 h-4 text-white" />
                      </div>
                      <div>
                        <p className="text-sm font-medium">Monthly Expenses</p>
                        <p className="text-xs text-gray-400">+12% from last month</p>
                      </div>
                    </div>
                    <span className="text-lg font-bold text-[#6C63FF]">$24,580</span>
                  </div>

                  <div className="flex items-center justify-between p-3 bg-white/5 rounded-lg">
                    <div className="flex items-center space-x-3">
                      <div className="w-8 h-8 bg-gradient-to-r from-[#7A5CFA] to-[#6C63FF] rounded-lg flex items-center justify-center">
                        <Users className="w-4 h-4 text-white" />
                      </div>
                      <div>
                        <p className="text-sm font-medium">Pending Approvals</p>
                        <p className="text-xs text-gray-400">Awaiting review</p>
                      </div>
                    </div>
                    <span className="text-lg font-bold text-[#7A5CFA]">8</span>
                  </div>

                  <div className="flex items-center justify-between p-3 bg-white/5 rounded-lg">
                    <div className="flex items-center space-x-3">
                      <div className="w-8 h-8 bg-gradient-to-r from-[#B983FF] to-[#E4D9FF] rounded-lg flex items-center justify-center">
                        <Shield className="w-4 h-4 text-white" />
                      </div>
                      <div>
                        <p className="text-sm font-medium">Compliance Score</p>
                        <p className="text-xs text-gray-400">Audit ready</p>
                      </div>
                    </div>
                    <span className="text-lg font-bold text-[#B983FF]">98%</span>
                  </div>
                </div>
              </motion.div>

              {/* Floating Cards */}
              <motion.div
                initial={{ opacity: 0, x: 50 }}
                animate={{ opacity: 1, x: 0 }}
                transition={{ delay: 0.8, duration: 0.6 }}
<<<<<<< HEAD
                className="absolute -top-4 -right-4 bg-white/15 backdrop-blur-md border border-white/20 rounded-lg p-4 w-48 shadow-xl"
=======
                className="absolute -top-20 -right-4 glass-card rounded-lg p-4 w-48"
>>>>>>> 49aa4852
              >
                <div className="flex items-center space-x-2 mb-2">
                  <div className="w-2 h-2 bg-green-400 rounded-full animate-pulse"></div>
                  <span className="text-xs font-medium text-white">Receipt Processed</span>
                </div>
                <p className="text-sm text-white font-medium">Starbucks Coffee - $4.50</p>
                <p className="text-xs text-gray-300">AI extracted • 2 min ago</p>
              </motion.div>

              <motion.div
                initial={{ opacity: 0, x: -50 }}
                animate={{ opacity: 1, x: 0 }}
                transition={{ delay: 1.0, duration: 0.6 }}
<<<<<<< HEAD
                className="absolute -bottom-4 -left-4 bg-white/15 backdrop-blur-md border border-white/20 rounded-lg p-4 w-44 shadow-xl"
=======
                className="absolute -bottom-20 -left-4 glass-card rounded-lg p-4 w-44"
>>>>>>> 49aa4852
              >
                <div className="flex items-center space-x-2 mb-2">
                  <div className="w-2 h-2 bg-[#6C63FF] rounded-full animate-pulse"></div>
                  <span className="text-xs font-medium text-white">Approved</span>
                </div>
                <p className="text-sm text-white font-medium">Travel Expense</p>
                <p className="text-xs text-gray-300">Manager approved</p>
              </motion.div>
            </motion.div>
          </div>
        </motion.div>
      </div>
    </section>
  );
};

export default HeroSection;<|MERGE_RESOLUTION|>--- conflicted
+++ resolved
@@ -173,11 +173,7 @@
                 initial={{ opacity: 0, x: 50 }}
                 animate={{ opacity: 1, x: 0 }}
                 transition={{ delay: 0.8, duration: 0.6 }}
-<<<<<<< HEAD
                 className="absolute -top-4 -right-4 bg-white/15 backdrop-blur-md border border-white/20 rounded-lg p-4 w-48 shadow-xl"
-=======
-                className="absolute -top-20 -right-4 glass-card rounded-lg p-4 w-48"
->>>>>>> 49aa4852
               >
                 <div className="flex items-center space-x-2 mb-2">
                   <div className="w-2 h-2 bg-green-400 rounded-full animate-pulse"></div>
@@ -191,11 +187,7 @@
                 initial={{ opacity: 0, x: -50 }}
                 animate={{ opacity: 1, x: 0 }}
                 transition={{ delay: 1.0, duration: 0.6 }}
-<<<<<<< HEAD
                 className="absolute -bottom-4 -left-4 bg-white/15 backdrop-blur-md border border-white/20 rounded-lg p-4 w-44 shadow-xl"
-=======
-                className="absolute -bottom-20 -left-4 glass-card rounded-lg p-4 w-44"
->>>>>>> 49aa4852
               >
                 <div className="flex items-center space-x-2 mb-2">
                   <div className="w-2 h-2 bg-[#6C63FF] rounded-full animate-pulse"></div>
