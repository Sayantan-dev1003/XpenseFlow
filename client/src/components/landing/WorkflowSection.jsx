import React from 'react';
import { motion } from 'framer-motion';
import { User, UserCheck, Building2, ArrowRight, Upload, Eye, CreditCard, ScanLine } from 'lucide-react';

const WorkflowSection = () => {
  const workflowSteps = [
    {
      id: 1,
<<<<<<< HEAD
      title: 'Submit',
      description: 'Upload receipts with AI-powered data extraction',
      icon: Upload,
      bgColor: 'bg-slate-700/50',
      iconColor: 'text-blue-400',
      borderColor: 'border-slate-600/50'
    },
    {
      id: 2,
      title: 'Review',
      description: 'Manager approves or requests changes',
      icon: Eye,
      bgColor: 'bg-slate-700/50',
      iconColor: 'text-emerald-400',
      borderColor: 'border-slate-600/50'
    },
    {
      id: 3,
      title: 'Process',
      description: 'Automated reimbursement and record keeping',
      icon: CreditCard,
      bgColor: 'bg-slate-700/50',
      iconColor: 'text-purple-400',
      borderColor: 'border-slate-600/50'
=======
      title: 'Employee',
      subtitle: 'Submit Expense',
      description: 'Review OCR data and submit expense for approval',
      icon: User,
      color: '#7A5CFA',
      actions: ['Submit receipt', 'Add details', 'Submit for approval']
    },
    {
      id: 2,
      title: 'OCR Processing',
      subtitle: 'Receipt Scanning',
      description: 'Automated optical character recognition extracts data from receipts',
      icon: ScanLine,
      color: '#6C63FF',
      actions: ['Scan receipt', 'Extract data', 'Validate information']
    },
    {
      id: 3,
      title: 'Manager',
      subtitle: 'Review & Approve',
      description: 'Review expense details and approve or request changes',
      icon: UserCheck,
      color: '#B983FF',
      actions: ['Review details', 'Check policy', 'Approve/Reject']
    },
    {
      id: 4,
      title: 'Finance',
      subtitle: 'Process Payment',
      description: 'Verify compliance and process reimbursement',
      icon: Building2,
      color: '#E4D9FF',
      actions: ['Verify compliance', 'Process payment', 'Update records']
>>>>>>> 49aa4852
    }
  ];

  const containerVariants = {
    hidden: { opacity: 0 },
    visible: {
      opacity: 1,
      transition: {
        staggerChildren: 0.2,
        delayChildren: 0.3
      }
    }
  };

  const stepVariants = {
    hidden: { opacity: 0, y: 50 },
    visible: {
      opacity: 1,
      y: 0,
      transition: { duration: 0.6, ease: "easeOut" }
    }
  };

  return (
    <section id="workflow" className="py-20 px-4 sm:px-6 lg:px-8 relative overflow-hidden">
      <div className="max-w-7xl mx-auto">
        {/* Section Header */}
        <motion.div
          initial={{ opacity: 0, y: 30 }}
          whileInView={{ opacity: 1, y: 0 }}
          viewport={{ once: true }}
          transition={{ duration: 0.6 }}
          className="text-center mb-16"
        >
          <h2 className="text-4xl sm:text-5xl lg:text-6xl font-bold font-poppins mb-6">
<<<<<<< HEAD
            Simple expense
=======
            Automated expense
>>>>>>> 49aa4852
            <br />
            <span className="gradient-text">approvals</span>
          </h2>
          
          <p className="text-xl text-gray-300 max-w-3xl mx-auto leading-relaxed">
<<<<<<< HEAD
            Three simple steps from expense submission to reimbursement. 
            Streamlined, automated, and audit-ready.
=======
            From OCR scanning to reimbursement, every step is automated and tracked. 
            Experience the most efficient expense approval workflow in the industry.
>>>>>>> 49aa4852
          </p>
        </motion.div>

        {/* Workflow Steps */}
        <motion.div
          variants={containerVariants}
          initial="hidden"
          whileInView="visible"
          viewport={{ once: true }}
          className="relative"
        >
          {/* Desktop Layout */}
          <div className="hidden lg:block">
<<<<<<< HEAD
            <div className="grid grid-cols-3 gap-12 relative max-w-4xl mx-auto">
              {/* Connecting Lines */}
              <div className="absolute top-16 left-0 right-0 flex items-center justify-center">
                <div className="flex items-center w-full px-16">
                  {[1, 2].map((index) => (
                    <motion.div
                      key={index}
                      variants={lineVariants}
                      className="flex-1 h-0.5 bg-slate-600 mx-8 rounded-full"
                    />
                  ))}
                </div>
              </div>

              {workflowSteps.map((step, index) => (
=======
            <div className="grid grid-cols-4 gap-8 relative">
              {workflowSteps.map((step) => (
>>>>>>> 49aa4852
                <motion.div
                  key={step.id}
                  variants={stepVariants}
                  whileHover={{ y: -5 }}
                  className="relative z-10"
                >
                  <div className={`${step.bgColor} ${step.borderColor} border rounded-xl p-6 text-center hover:bg-slate-600/50 transition-all duration-300`}>
                    {/* Step Number */}
                    <div className="absolute -top-3 left-1/2 transform -translate-x-1/2">
                      <div className="w-6 h-6 bg-slate-600 border border-slate-500 rounded-full flex items-center justify-center text-xs font-bold text-white">
                        {step.id}
                      </div>
                    </div>

                    {/* Icon */}
                    <div className="w-14 h-14 bg-slate-800/50 rounded-xl flex items-center justify-center mb-4 mx-auto border border-slate-600/50">
                      <step.icon className={`w-7 h-7 ${step.iconColor}`} />
                    </div>

                    {/* Content */}
                    <h3 className="text-lg font-bold font-poppins mb-3 text-white">
                      {step.title}
                    </h3>
                    <p className="text-gray-300 text-sm leading-relaxed">
                      {step.description}
                    </p>
                  </div>
                </motion.div>
              ))}
            </div>
          </div>

          {/* Mobile Layout */}
          <div className="lg:hidden space-y-6 max-w-md mx-auto">
            {workflowSteps.map((step, index) => (
              <motion.div
                key={step.id}
                variants={stepVariants}
                className="relative"
              >
                <div className={`${step.bgColor} ${step.borderColor} border rounded-xl p-6 hover:bg-slate-600/50 transition-all duration-300`}>
                  <div className="flex items-start space-x-4">
                    {/* Step Number & Icon */}
                    <div className="flex-shrink-0">
                      <div className="relative">
                        <div className="w-12 h-12 bg-slate-800/50 rounded-xl flex items-center justify-center border border-slate-600/50">
                          <step.icon className={`w-6 h-6 ${step.iconColor}`} />
                        </div>
                        <div className="absolute -top-2 -right-2 w-6 h-6 bg-slate-600 border border-slate-500 rounded-full flex items-center justify-center text-xs font-bold text-white">
                          {step.id}
                        </div>
                      </div>
                    </div>

                    {/* Content */}
                    <div className="flex-1">
                      <h3 className="text-lg font-bold font-poppins mb-2 text-white">
                        {step.title}
                      </h3>
                      <p className="text-gray-300 text-sm leading-relaxed">
                        {step.description}
                      </p>
                    </div>
                  </div>
                </div>

                {/* Connecting Line for Mobile */}
                {index < workflowSteps.length - 1 && (
                  <motion.div
                    initial={{ height: 0 }}
                    whileInView={{ height: 24 }}
                    viewport={{ once: true }}
                    transition={{ duration: 0.5, delay: 0.2 + index * 0.1 }}
                    className="w-0.5 bg-slate-600 mx-auto"
                  />
                )}
              </motion.div>
            ))}
          </div>
        </motion.div>

        {/* Bottom CTA */}
        <motion.div
          initial={{ opacity: 0, y: 30 }}
          whileInView={{ opacity: 1, y: 0 }}
          viewport={{ once: true }}
          transition={{ duration: 0.6, delay: 0.8 }}
          className="text-center mt-16"
        >
          <div className="bg-slate-700/30 border border-slate-600/50 rounded-xl p-8 max-w-2xl mx-auto">
            <h3 className="text-2xl font-bold font-poppins mb-4 text-white">
              Ready to simplify your expenses?
            </h3>
            <p className="text-gray-300 mb-6">
              Start with our free plan and scale as you grow.
            </p>
            <motion.button
              whileHover={{ scale: 1.05 }}
              whileTap={{ scale: 0.95 }}
              className="bg-gradient-to-r from-[#6C63FF] to-[#B983FF] text-white px-8 py-3 rounded-xl font-semibold flex items-center space-x-2 mx-auto transition-all duration-300"
            >
              <span>Get Started Free</span>
              <ArrowRight className="w-5 h-5" />
            </motion.button>
          </div>
        </motion.div>
      </div>

<<<<<<< HEAD
      {/* Background Decoration */}
      <div className="absolute top-0 right-0 w-64 h-64 bg-slate-600 rounded-full mix-blend-multiply filter blur-3xl opacity-5"></div>
      <div className="absolute bottom-0 left-0 w-48 h-48 bg-slate-500 rounded-full mix-blend-multiply filter blur-3xl opacity-5"></div>
=======
      <div className="absolute top-0 right-0 w-96 h-96 bg-gradient-to-l from-[#6C63FF] to-[#B983FF] rounded-full mix-blend-multiply filter blur-3xl opacity-5"></div>
      <div className="absolute bottom-0 left-0 w-80 h-80 bg-gradient-to-r from-[#7A5CFA] to-[#E4D9FF] rounded-full mix-blend-multiply filter blur-3xl opacity-5"></div>
>>>>>>> 49aa4852
    </section>
  );
};

export default WorkflowSection;<|MERGE_RESOLUTION|>--- conflicted
+++ resolved
@@ -1,12 +1,11 @@
 import React from 'react';
 import { motion } from 'framer-motion';
-import { User, UserCheck, Building2, ArrowRight, Upload, Eye, CreditCard, ScanLine } from 'lucide-react';
+import { User, UserCheck, Building2, CheckCircle, ArrowRight, Upload, Eye, CreditCard } from 'lucide-react';
 
 const WorkflowSection = () => {
   const workflowSteps = [
     {
       id: 1,
-<<<<<<< HEAD
       title: 'Submit',
       description: 'Upload receipts with AI-powered data extraction',
       icon: Upload,
@@ -31,41 +30,6 @@
       bgColor: 'bg-slate-700/50',
       iconColor: 'text-purple-400',
       borderColor: 'border-slate-600/50'
-=======
-      title: 'Employee',
-      subtitle: 'Submit Expense',
-      description: 'Review OCR data and submit expense for approval',
-      icon: User,
-      color: '#7A5CFA',
-      actions: ['Submit receipt', 'Add details', 'Submit for approval']
-    },
-    {
-      id: 2,
-      title: 'OCR Processing',
-      subtitle: 'Receipt Scanning',
-      description: 'Automated optical character recognition extracts data from receipts',
-      icon: ScanLine,
-      color: '#6C63FF',
-      actions: ['Scan receipt', 'Extract data', 'Validate information']
-    },
-    {
-      id: 3,
-      title: 'Manager',
-      subtitle: 'Review & Approve',
-      description: 'Review expense details and approve or request changes',
-      icon: UserCheck,
-      color: '#B983FF',
-      actions: ['Review details', 'Check policy', 'Approve/Reject']
-    },
-    {
-      id: 4,
-      title: 'Finance',
-      subtitle: 'Process Payment',
-      description: 'Verify compliance and process reimbursement',
-      icon: Building2,
-      color: '#E4D9FF',
-      actions: ['Verify compliance', 'Process payment', 'Update records']
->>>>>>> 49aa4852
     }
   ];
 
@@ -86,6 +50,14 @@
       opacity: 1,
       y: 0,
       transition: { duration: 0.6, ease: "easeOut" }
+    }
+  };
+
+  const lineVariants = {
+    hidden: { scaleX: 0 },
+    visible: {
+      scaleX: 1,
+      transition: { duration: 1, delay: 0.5, ease: "easeInOut" }
     }
   };
 
@@ -100,24 +72,21 @@
           transition={{ duration: 0.6 }}
           className="text-center mb-16"
         >
+          <div className="inline-flex items-center px-4 py-2 rounded-full bg-gradient-to-r from-[#6C63FF]/20 to-[#B983FF]/20 border border-[#6C63FF]/30 mb-6">
+            <span className="text-sm font-medium text-[#E4D9FF]">
+              🔄 Smart Workflow
+            </span>
+          </div>
+          
           <h2 className="text-4xl sm:text-5xl lg:text-6xl font-bold font-poppins mb-6">
-<<<<<<< HEAD
             Simple expense
-=======
-            Automated expense
->>>>>>> 49aa4852
             <br />
             <span className="gradient-text">approvals</span>
           </h2>
           
           <p className="text-xl text-gray-300 max-w-3xl mx-auto leading-relaxed">
-<<<<<<< HEAD
             Three simple steps from expense submission to reimbursement. 
             Streamlined, automated, and audit-ready.
-=======
-            From OCR scanning to reimbursement, every step is automated and tracked. 
-            Experience the most efficient expense approval workflow in the industry.
->>>>>>> 49aa4852
           </p>
         </motion.div>
 
@@ -131,7 +100,6 @@
         >
           {/* Desktop Layout */}
           <div className="hidden lg:block">
-<<<<<<< HEAD
             <div className="grid grid-cols-3 gap-12 relative max-w-4xl mx-auto">
               {/* Connecting Lines */}
               <div className="absolute top-16 left-0 right-0 flex items-center justify-center">
@@ -147,10 +115,6 @@
               </div>
 
               {workflowSteps.map((step, index) => (
-=======
-            <div className="grid grid-cols-4 gap-8 relative">
-              {workflowSteps.map((step) => (
->>>>>>> 49aa4852
                 <motion.div
                   key={step.id}
                   variants={stepVariants}
@@ -259,14 +223,9 @@
         </motion.div>
       </div>
 
-<<<<<<< HEAD
       {/* Background Decoration */}
       <div className="absolute top-0 right-0 w-64 h-64 bg-slate-600 rounded-full mix-blend-multiply filter blur-3xl opacity-5"></div>
       <div className="absolute bottom-0 left-0 w-48 h-48 bg-slate-500 rounded-full mix-blend-multiply filter blur-3xl opacity-5"></div>
-=======
-      <div className="absolute top-0 right-0 w-96 h-96 bg-gradient-to-l from-[#6C63FF] to-[#B983FF] rounded-full mix-blend-multiply filter blur-3xl opacity-5"></div>
-      <div className="absolute bottom-0 left-0 w-80 h-80 bg-gradient-to-r from-[#7A5CFA] to-[#E4D9FF] rounded-full mix-blend-multiply filter blur-3xl opacity-5"></div>
->>>>>>> 49aa4852
     </section>
   );
 };
